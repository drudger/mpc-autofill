{% extends 'cardpicker/base.html' %}
{% load static %}

{% block content %}
    <h2>MPC Autofill Guide</h2>
    <h3>Introduction to MPC Proxies</h3>
    <p>
        <img class="img-fluid float-md-right" style="width: 32rem; padding: 10px 10px 10px 10px;"
             src="{% static 'cardpicker/autofill-cardshand.png' %}">
        <a href="https://www.makeplayingcards.com/" target="_blank">MakePlayingCards.com</a> is a
        Hong Kong-headquartered company that <em>"offers an online platform to create high quality, customised playing
        cards... at wholesale prices."</em> Ordering cards through MPC uses a drag and drop GUI where users can upload
        images of cards they'd like to print - and different styles, cardstocks, and quantities can be selected.

        A growing community within the casual Magic: The Gathering playerbase has been utilising this company's service
        for producing cheap, custom, high-quality playtest cards for kitchen table play. These cards are impossible to
        mistake for real cards - they don't have holographic stamps, and cards are typically labelled as playtest cards
        and not for sale. We mainly communicate through the subreddit
        <a href="https://www.reddit.com/r/mpcproxies/" target="_blank">r/mpcproxies</a> - if you're new, this is a
        great page to watch!
    </p>
    <p>
        Some community members have shared their MPC-ready card images through Google Drives, so the number of playtest
        cards that can be easily printed through MPC is rapidly growing. To order platyest cards with MPC, you can
        search
        through community Google Drives for images of the cards you like, then use MPC's drag and drop interface to
        place
        your order.
    </p>
    <p>
        This introduction isn't exhaustive by any means, but other some community members have written excellent
        primers/guides on MPC playtest cards. Two of these are linked below - if you have a guide you'd like featured
        here, shoot me a message on <a href="https://www.reddit.com/user/Chilli_Axe/" target="_blank">Reddit</a>!
        <br><a href="https://mpcproxy.com/" target="_blank">mpcproxy.com</a>
        <br><a href="https://docs.google.com/document/d/10U_whmxMMAUQoSO8Is2II5xILnqyWR63XGxhLay85zA/edit"
               target="_blank">u/Frydog42's primer</a>
    </p>
    <br>
    <h3>How This Tool Can Help You</h3>
    <p>
    <div class="embed-responsive embed-responsive-4by3 float-md-right mpc-vid">
<<<<<<< HEAD
        <video loop autoplay muted playsinline class="embed-responsive-item">
=======
        <video controls loop autoplay muted playsinline class="embed-responsive-item">
>>>>>>> 9f9307ea
            <source src="https://thumbs.gfycat.com/HotGracefulJaguar-mobile.mp4" type="video/mp4">
        </video>
    </div>
    Ordering through MPC using files from community Google Drives is, frankly, a pain in the neck. You have to
    collect all of the print-ready images for your order yourself, and some drives might not even contain an image
    for the card you're looking for. Then, you have to manually upload each card, and drag and drop it into the
    correct slot(/s) according to how many you want.
    </p>
    <p>
        Double-faced cards complicate this further. For example, if you want to order 396 cards and 2 of them have two
        faces, you have to manually drag and drop the same cardback to the remaining 394 cards, which is monotonous and
        takes forever.
    </p>
    <p>
        <b>This tool solves both of these problems.</b> Instead of searching Google Drives manually, you can paste the
        list of cards you want to order and their quantities into this website, and it'll search a comprehensive set of
        community Drives for you. Then, you can customise your order by choosing between different versions of cards
        and different cardbacks.
    </p>
    <p>
        Once you're happy with your order, a click of a button exports a file describing your desired order. Then,
        given this file, a small program will download every card from Google Drive for you, and automatically fill
        your order into MPC.
    </p>
    <h3>Usage Guide</h3>
    <b>Note</b>: This guide was recorded with an earlier version of this site. As such, some visual elements are
    different and some features are missing. The video also shows authentication with Google Drive to download Drive
    images, which is no longer required.
    <div class="embed-responsive embed-responsive-16by9">
        <iframe class="embed-responsive-item" src="https://www.youtube.com/embed/VhF7xEPKPpY" allowfullscreen></iframe>
    </div>
    <p>
        Using MPC Autofill can be broken down into three easy steps:
    </p>
    <h4>1. Download the Tool</h4>
    <p>
        First things first, you'll want to download the most recent version of the tool from
        <a href="https://github.com/ndepaola/mpc-autofill/releases">GitHub</a>. You only need to download
<<<<<<< HEAD
        <em>autofill.exe</em>, not the rest of the source code. Put <code>autofill.exe</code> in a new folder somewhere on
=======
        <em>autofill.exe</em>, not the rest of the source code. Put <em>autofill.exe</em> in a new folder somewhere on
>>>>>>> 9f9307ea
        your computer. If you're on a Mac, download the other file in the release (without the .exe extension).
        There's one extra step you need to take here to run the macOS version - check out the release notes on GitHub
        for details.
    </p>
    <p>
        Also make sure you have Google Chrome installed on your computer.
    </p>
    <!-- <p>
        Next up, you'll need the version of <a href="https://chromedriver.chromium.org/downloads">ChromeDriver</a> that
        matches your installed version of Google Chrome. Make sure you check your installed version of Chrome first,
        because it won't work if you download the wrong version. Put this file in the same folder as you put
        <em>autofill.exe</em> into. If you're on macOS, see the GitHub release page for ChromeDriver instructions.
    </p> -->

    <h4>2. Customise Your Order</h4>
    <p>
    <div class="embed-responsive embed-responsive-16by9 float-md-right mpc-vid">
<<<<<<< HEAD
        <video loop autoplay muted playsinline class="embed-responsive-item">
=======
        <video controls loop autoplay muted playsinline class="embed-responsive-item">
>>>>>>> 9f9307ea
            <source src="https://thumbs.gfycat.com/PersonalComplexBichonfrise-mobile.mp4" type="video/mp4">
        </video>
    </div>

    This part is where you can design and customise your MPC order! Click on the homepage in the navigation bar, and
    type the list of cards you'd like to print with MPC into the textbox, including how many of each you'd like.
    Make sure the spelling of cardnames is correct as well. Then click <b>Submit</b> to be taken to the review
    page.
    </p>
    <p>
        Alternatively, you can upload a CSV of your proxy card list instead of typing it in! Some people like to
        print
        playtest cards with different cards on each side - that way, you can have one deck on one side of your cards,
        and
        another deck on the other side. Uploading a CSV gives you finer control over exactly what's on each face of your
        cards, letting you do things like double-siding a deck. The CSV template is available
        <b><a href="{% static 'cardpicker/template.csv' %}">here</a></b>.
    </p>
    <p>
        If you'd like to only use some community Drives, you can click <b>Select Drives</b> before submitting your
        card list. Here, you can selectively enable or disable each Drive, and you can drag & drop to change which
        Drives' cards are shown before others.
    </p>
    <p>
        On the review page, every card in your order has been searched for in the database, and the way it's laid out
        here is how it'll be autofilled into MPC. Most cards will have multiple versions - use the left and right arrow
        buttons at the bottom of a card to page through multiple versions. If you've requested multiple copies of a
        card, there's also the option to lock them together. This syncs up their selected versions, making it easy to
        select the 10th version of 20 copies of one card, for example.
    </p>
    <p>
    <div class="embed-responsive embed-responsive-16by9 float-md-right mpc-vid">
<<<<<<< HEAD
        <video loop autoplay muted playsinline class="embed-responsive-item">
=======
        <video controls loop autoplay muted playsinline class="embed-responsive-item">
>>>>>>> 9f9307ea
            <source src="https://thumbs.gfycat.com/PeriodicWarlikeAllensbigearedbat-mobile.mp4" type="video/mp4">
        </video>
    </div>
    On this page, you can also choose your cardstock and cardback. S30 and S33 cardstock options are the closest to
    the feel of real cards, with some people preferring S33 (though it's slightly more expensive). Linen and P10
    Plastic might be good options to consider if you'd like to play with unsleeved cards!
    </p>
    <p>
        If you'd just like to download the images in your order, but not upload them to MPC, there's an option for
        that too!
    </p>
    <p>
        Once you're satisfied with your order, click the <b>Generate Order</b> button. This will download a file
        called <code>cards.xml</code> to your computer. You'll want to save it when prompted, and move it into the same
        folder you put <code>autofill.exe</code> in. Make sure you don't rename it from <code>cards.xml</code>, or the
        program may not work properly.
    </p>

    <h4>3. Run the Tool</h4>
    <p>
        At this point, you should be ready to automatically fill your order into MPC! Double click <em>autofill.exe</em>
        to get started.
    </p>
    <p>
        When you run MPC Autofill, the program will start doing a couple of things:
    <ul>
        <li>Create a folder where <code>autofill.exe</code> is stored, called <code>cards</code>, and start downloading
            all images required for your order to this folder,
        </li>
        <li>Open up an automated Google Chrome window, and navigate to MPC's website. Your order's details - things like
            the quantity of cards you've specified and the cardstock - are selected for you. Then, sit back and watch as
            the cards downloaded from Google Drive are automatically filled into their correct slots, on both the fronts
            and backs.
        </li>
    </ul>
    </p>
    <p>
        Once the program is finished, it will pause and wait for you to press Enter before closing. Don't press Enter on
        this window just yet, as that'll close the Chrome Window. First, log in with your MPC account and add it to your
        cart, or add it to your saved projects. Adding it to your saved projects means you can make further changes to
        the order before submitting it.
    </p>
    <p>
        And that's it! I hope you found this guide easy to understand and follow. If you have any questions, shoot me a
        message on <a href="https://www.reddit.com/user/Chilli_Axe/">Reddit</a>! I'd love to make this website and tool
        as easy to use as possible.
    </p>
    <br>
{% endblock %}
<|MERGE_RESOLUTION|>--- conflicted
+++ resolved
@@ -1,197 +1,181 @@
-{% extends 'cardpicker/base.html' %}
-{% load static %}
-
-{% block content %}
-    <h2>MPC Autofill Guide</h2>
-    <h3>Introduction to MPC Proxies</h3>
-    <p>
-        <img class="img-fluid float-md-right" style="width: 32rem; padding: 10px 10px 10px 10px;"
-             src="{% static 'cardpicker/autofill-cardshand.png' %}">
-        <a href="https://www.makeplayingcards.com/" target="_blank">MakePlayingCards.com</a> is a
-        Hong Kong-headquartered company that <em>"offers an online platform to create high quality, customised playing
-        cards... at wholesale prices."</em> Ordering cards through MPC uses a drag and drop GUI where users can upload
-        images of cards they'd like to print - and different styles, cardstocks, and quantities can be selected.
-
-        A growing community within the casual Magic: The Gathering playerbase has been utilising this company's service
-        for producing cheap, custom, high-quality playtest cards for kitchen table play. These cards are impossible to
-        mistake for real cards - they don't have holographic stamps, and cards are typically labelled as playtest cards
-        and not for sale. We mainly communicate through the subreddit
-        <a href="https://www.reddit.com/r/mpcproxies/" target="_blank">r/mpcproxies</a> - if you're new, this is a
-        great page to watch!
-    </p>
-    <p>
-        Some community members have shared their MPC-ready card images through Google Drives, so the number of playtest
-        cards that can be easily printed through MPC is rapidly growing. To order platyest cards with MPC, you can
-        search
-        through community Google Drives for images of the cards you like, then use MPC's drag and drop interface to
-        place
-        your order.
-    </p>
-    <p>
-        This introduction isn't exhaustive by any means, but other some community members have written excellent
-        primers/guides on MPC playtest cards. Two of these are linked below - if you have a guide you'd like featured
-        here, shoot me a message on <a href="https://www.reddit.com/user/Chilli_Axe/" target="_blank">Reddit</a>!
-        <br><a href="https://mpcproxy.com/" target="_blank">mpcproxy.com</a>
-        <br><a href="https://docs.google.com/document/d/10U_whmxMMAUQoSO8Is2II5xILnqyWR63XGxhLay85zA/edit"
-               target="_blank">u/Frydog42's primer</a>
-    </p>
-    <br>
-    <h3>How This Tool Can Help You</h3>
-    <p>
-    <div class="embed-responsive embed-responsive-4by3 float-md-right mpc-vid">
-<<<<<<< HEAD
-        <video loop autoplay muted playsinline class="embed-responsive-item">
-=======
-        <video controls loop autoplay muted playsinline class="embed-responsive-item">
->>>>>>> 9f9307ea
-            <source src="https://thumbs.gfycat.com/HotGracefulJaguar-mobile.mp4" type="video/mp4">
-        </video>
-    </div>
-    Ordering through MPC using files from community Google Drives is, frankly, a pain in the neck. You have to
-    collect all of the print-ready images for your order yourself, and some drives might not even contain an image
-    for the card you're looking for. Then, you have to manually upload each card, and drag and drop it into the
-    correct slot(/s) according to how many you want.
-    </p>
-    <p>
-        Double-faced cards complicate this further. For example, if you want to order 396 cards and 2 of them have two
-        faces, you have to manually drag and drop the same cardback to the remaining 394 cards, which is monotonous and
-        takes forever.
-    </p>
-    <p>
-        <b>This tool solves both of these problems.</b> Instead of searching Google Drives manually, you can paste the
-        list of cards you want to order and their quantities into this website, and it'll search a comprehensive set of
-        community Drives for you. Then, you can customise your order by choosing between different versions of cards
-        and different cardbacks.
-    </p>
-    <p>
-        Once you're happy with your order, a click of a button exports a file describing your desired order. Then,
-        given this file, a small program will download every card from Google Drive for you, and automatically fill
-        your order into MPC.
-    </p>
-    <h3>Usage Guide</h3>
-    <b>Note</b>: This guide was recorded with an earlier version of this site. As such, some visual elements are
-    different and some features are missing. The video also shows authentication with Google Drive to download Drive
-    images, which is no longer required.
-    <div class="embed-responsive embed-responsive-16by9">
-        <iframe class="embed-responsive-item" src="https://www.youtube.com/embed/VhF7xEPKPpY" allowfullscreen></iframe>
-    </div>
-    <p>
-        Using MPC Autofill can be broken down into three easy steps:
-    </p>
-    <h4>1. Download the Tool</h4>
-    <p>
-        First things first, you'll want to download the most recent version of the tool from
-        <a href="https://github.com/ndepaola/mpc-autofill/releases">GitHub</a>. You only need to download
-<<<<<<< HEAD
-        <em>autofill.exe</em>, not the rest of the source code. Put <code>autofill.exe</code> in a new folder somewhere on
-=======
-        <em>autofill.exe</em>, not the rest of the source code. Put <em>autofill.exe</em> in a new folder somewhere on
->>>>>>> 9f9307ea
-        your computer. If you're on a Mac, download the other file in the release (without the .exe extension).
-        There's one extra step you need to take here to run the macOS version - check out the release notes on GitHub
-        for details.
-    </p>
-    <p>
-        Also make sure you have Google Chrome installed on your computer.
-    </p>
-    <!-- <p>
-        Next up, you'll need the version of <a href="https://chromedriver.chromium.org/downloads">ChromeDriver</a> that
-        matches your installed version of Google Chrome. Make sure you check your installed version of Chrome first,
-        because it won't work if you download the wrong version. Put this file in the same folder as you put
-        <em>autofill.exe</em> into. If you're on macOS, see the GitHub release page for ChromeDriver instructions.
-    </p> -->
-
-    <h4>2. Customise Your Order</h4>
-    <p>
-    <div class="embed-responsive embed-responsive-16by9 float-md-right mpc-vid">
-<<<<<<< HEAD
-        <video loop autoplay muted playsinline class="embed-responsive-item">
-=======
-        <video controls loop autoplay muted playsinline class="embed-responsive-item">
->>>>>>> 9f9307ea
-            <source src="https://thumbs.gfycat.com/PersonalComplexBichonfrise-mobile.mp4" type="video/mp4">
-        </video>
-    </div>
-
-    This part is where you can design and customise your MPC order! Click on the homepage in the navigation bar, and
-    type the list of cards you'd like to print with MPC into the textbox, including how many of each you'd like.
-    Make sure the spelling of cardnames is correct as well. Then click <b>Submit</b> to be taken to the review
-    page.
-    </p>
-    <p>
-        Alternatively, you can upload a CSV of your proxy card list instead of typing it in! Some people like to
-        print
-        playtest cards with different cards on each side - that way, you can have one deck on one side of your cards,
-        and
-        another deck on the other side. Uploading a CSV gives you finer control over exactly what's on each face of your
-        cards, letting you do things like double-siding a deck. The CSV template is available
-        <b><a href="{% static 'cardpicker/template.csv' %}">here</a></b>.
-    </p>
-    <p>
-        If you'd like to only use some community Drives, you can click <b>Select Drives</b> before submitting your
-        card list. Here, you can selectively enable or disable each Drive, and you can drag & drop to change which
-        Drives' cards are shown before others.
-    </p>
-    <p>
-        On the review page, every card in your order has been searched for in the database, and the way it's laid out
-        here is how it'll be autofilled into MPC. Most cards will have multiple versions - use the left and right arrow
-        buttons at the bottom of a card to page through multiple versions. If you've requested multiple copies of a
-        card, there's also the option to lock them together. This syncs up their selected versions, making it easy to
-        select the 10th version of 20 copies of one card, for example.
-    </p>
-    <p>
-    <div class="embed-responsive embed-responsive-16by9 float-md-right mpc-vid">
-<<<<<<< HEAD
-        <video loop autoplay muted playsinline class="embed-responsive-item">
-=======
-        <video controls loop autoplay muted playsinline class="embed-responsive-item">
->>>>>>> 9f9307ea
-            <source src="https://thumbs.gfycat.com/PeriodicWarlikeAllensbigearedbat-mobile.mp4" type="video/mp4">
-        </video>
-    </div>
-    On this page, you can also choose your cardstock and cardback. S30 and S33 cardstock options are the closest to
-    the feel of real cards, with some people preferring S33 (though it's slightly more expensive). Linen and P10
-    Plastic might be good options to consider if you'd like to play with unsleeved cards!
-    </p>
-    <p>
-        If you'd just like to download the images in your order, but not upload them to MPC, there's an option for
-        that too!
-    </p>
-    <p>
-        Once you're satisfied with your order, click the <b>Generate Order</b> button. This will download a file
-        called <code>cards.xml</code> to your computer. You'll want to save it when prompted, and move it into the same
-        folder you put <code>autofill.exe</code> in. Make sure you don't rename it from <code>cards.xml</code>, or the
-        program may not work properly.
-    </p>
-
-    <h4>3. Run the Tool</h4>
-    <p>
-        At this point, you should be ready to automatically fill your order into MPC! Double click <em>autofill.exe</em>
-        to get started.
-    </p>
-    <p>
-        When you run MPC Autofill, the program will start doing a couple of things:
-    <ul>
-        <li>Create a folder where <code>autofill.exe</code> is stored, called <code>cards</code>, and start downloading
-            all images required for your order to this folder,
-        </li>
-        <li>Open up an automated Google Chrome window, and navigate to MPC's website. Your order's details - things like
-            the quantity of cards you've specified and the cardstock - are selected for you. Then, sit back and watch as
-            the cards downloaded from Google Drive are automatically filled into their correct slots, on both the fronts
-            and backs.
-        </li>
-    </ul>
-    </p>
-    <p>
-        Once the program is finished, it will pause and wait for you to press Enter before closing. Don't press Enter on
-        this window just yet, as that'll close the Chrome Window. First, log in with your MPC account and add it to your
-        cart, or add it to your saved projects. Adding it to your saved projects means you can make further changes to
-        the order before submitting it.
-    </p>
-    <p>
-        And that's it! I hope you found this guide easy to understand and follow. If you have any questions, shoot me a
-        message on <a href="https://www.reddit.com/user/Chilli_Axe/">Reddit</a>! I'd love to make this website and tool
-        as easy to use as possible.
-    </p>
-    <br>
-{% endblock %}
+{% extends 'cardpicker/base.html' %}
+{% load static %}
+
+{% block content %}
+    <h2>MPC Autofill Guide</h2>
+    <h3>Introduction to MPC Proxies</h3>
+    <p>
+        <img class="img-fluid float-md-right" style="width: 32rem; padding: 10px 10px 10px 10px;"
+             src="{% static 'cardpicker/autofill-cardshand.png' %}">
+        <a href="https://www.makeplayingcards.com/" target="_blank">MakePlayingCards.com</a> is a
+        Hong Kong-headquartered company that <em>"offers an online platform to create high quality, customised playing
+        cards... at wholesale prices."</em> Ordering cards through MPC uses a drag and drop GUI where users can upload
+        images of cards they'd like to print - and different styles, cardstocks, and quantities can be selected.
+
+        A growing community within the casual Magic: The Gathering playerbase has been utilising this company's service
+        for producing cheap, custom, high-quality playtest cards for kitchen table play. These cards are impossible to
+        mistake for real cards - they don't have holographic stamps, and cards are typically labelled as playtest cards
+        and not for sale. We mainly communicate through the subreddit
+        <a href="https://www.reddit.com/r/mpcproxies/" target="_blank">r/mpcproxies</a> - if you're new, this is a
+        great page to watch!
+    </p>
+    <p>
+        Some community members have shared their MPC-ready card images through Google Drives, so the number of playtest
+        cards that can be easily printed through MPC is rapidly growing. To order platyest cards with MPC, you can
+        search
+        through community Google Drives for images of the cards you like, then use MPC's drag and drop interface to
+        place
+        your order.
+    </p>
+    <p>
+        This introduction isn't exhaustive by any means, but other some community members have written excellent
+        primers/guides on MPC playtest cards. Two of these are linked below - if you have a guide you'd like featured
+        here, shoot me a message on <a href="https://www.reddit.com/user/Chilli_Axe/" target="_blank">Reddit</a>!
+        <br><a href="https://mpcproxy.com/" target="_blank">mpcproxy.com</a>
+        <br><a href="https://docs.google.com/document/d/10U_whmxMMAUQoSO8Is2II5xILnqyWR63XGxhLay85zA/edit"
+               target="_blank">u/Frydog42's primer</a>
+    </p>
+    <br>
+    <h3>How This Tool Can Help You</h3>
+    <p>
+    <div class="embed-responsive embed-responsive-4by3 float-md-right mpc-vid">
+        <video loop autoplay muted playsinline class="embed-responsive-item">
+            <source src="https://thumbs.gfycat.com/HotGracefulJaguar-mobile.mp4" type="video/mp4">
+        </video>
+    </div>
+    Ordering through MPC using files from community Google Drives is, frankly, a pain in the neck. You have to
+    collect all of the print-ready images for your order yourself, and some drives might not even contain an image
+    for the card you're looking for. Then, you have to manually upload each card, and drag and drop it into the
+    correct slot(/s) according to how many you want.
+    </p>
+    <p>
+        Double-faced cards complicate this further. For example, if you want to order 396 cards and 2 of them have two
+        faces, you have to manually drag and drop the same cardback to the remaining 394 cards, which is monotonous and
+        takes forever.
+    </p>
+    <p>
+        <b>This tool solves both of these problems.</b> Instead of searching Google Drives manually, you can paste the
+        list of cards you want to order and their quantities into this website, and it'll search a comprehensive set of
+        community Drives for you. Then, you can customise your order by choosing between different versions of cards
+        and different cardbacks.
+    </p>
+    <p>
+        Once you're happy with your order, a click of a button exports a file describing your desired order. Then,
+        given this file, a small program will download every card from Google Drive for you, and automatically fill
+        your order into MPC.
+    </p>
+    <h3>Usage Guide</h3>
+    <b>Note</b>: This guide was recorded with an earlier version of this site. As such, some visual elements are
+    different and some features are missing. The video also shows authentication with Google Drive to download Drive
+    images, which is no longer required.
+    <div class="embed-responsive embed-responsive-16by9">
+        <iframe class="embed-responsive-item" src="https://www.youtube.com/embed/VhF7xEPKPpY" allowfullscreen></iframe>
+    </div>
+    <p>
+        Using MPC Autofill can be broken down into three easy steps:
+    </p>
+    <h4>1. Download the Tool</h4>
+    <p>
+        First things first, you'll want to download the most recent version of the tool from
+        <a href="https://github.com/ndepaola/mpc-autofill/releases">GitHub</a>. You only need to download
+        <em>autofill.exe</em>, not the rest of the source code. Put <code>autofill.exe</code> in a new folder somewhere on
+        your computer. If you're on a Mac, download the other file in the release (without the .exe extension).
+        There's one extra step you need to take here to run the macOS version - check out the release notes on GitHub
+        for details.
+    </p>
+    <p>
+        Also make sure you have Google Chrome installed on your computer.
+    </p>
+    <!-- <p>
+        Next up, you'll need the version of <a href="https://chromedriver.chromium.org/downloads">ChromeDriver</a> that
+        matches your installed version of Google Chrome. Make sure you check your installed version of Chrome first,
+        because it won't work if you download the wrong version. Put this file in the same folder as you put
+        <em>autofill.exe</em> into. If you're on macOS, see the GitHub release page for ChromeDriver instructions.
+    </p> -->
+
+    <h4>2. Customise Your Order</h4>
+    <p>
+    <div class="embed-responsive embed-responsive-16by9 float-md-right mpc-vid">
+        <video loop autoplay muted playsinline class="embed-responsive-item">
+            <source src="https://thumbs.gfycat.com/PersonalComplexBichonfrise-mobile.mp4" type="video/mp4">
+        </video>
+    </div>
+
+    This part is where you can design and customise your MPC order! Click on the homepage in the navigation bar, and
+    type the list of cards you'd like to print with MPC into the textbox, including how many of each you'd like.
+    Make sure the spelling of cardnames is correct as well. Then click <b>Submit</b> to be taken to the review
+    page.
+    </p>
+    <p>
+        Alternatively, you can upload a CSV of your proxy card list instead of typing it in! Some people like to
+        print
+        playtest cards with different cards on each side - that way, you can have one deck on one side of your cards,
+        and
+        another deck on the other side. Uploading a CSV gives you finer control over exactly what's on each face of your
+        cards, letting you do things like double-siding a deck. The CSV template is available
+        <b><a href="{% static 'cardpicker/template.csv' %}">here</a></b>.
+    </p>
+    <p>
+        If you'd like to only use some community Drives, you can click <b>Select Drives</b> before submitting your
+        card list. Here, you can selectively enable or disable each Drive, and you can drag & drop to change which
+        Drives' cards are shown before others.
+    </p>
+    <p>
+        On the review page, every card in your order has been searched for in the database, and the way it's laid out
+        here is how it'll be autofilled into MPC. Most cards will have multiple versions - use the left and right arrow
+        buttons at the bottom of a card to page through multiple versions. If you've requested multiple copies of a
+        card, there's also the option to lock them together. This syncs up their selected versions, making it easy to
+        select the 10th version of 20 copies of one card, for example.
+    </p>
+    <p>
+    <div class="embed-responsive embed-responsive-16by9 float-md-right mpc-vid">
+        <video loop autoplay muted playsinline class="embed-responsive-item">
+            <source src="https://thumbs.gfycat.com/PeriodicWarlikeAllensbigearedbat-mobile.mp4" type="video/mp4">
+        </video>
+    </div>
+    On this page, you can also choose your cardstock and cardback. S30 and S33 cardstock options are the closest to
+    the feel of real cards, with some people preferring S33 (though it's slightly more expensive). Linen and P10
+    Plastic might be good options to consider if you'd like to play with unsleeved cards!
+    </p>
+    <p>
+        If you'd just like to download the images in your order, but not upload them to MPC, there's an option for
+        that too!
+    </p>
+    <p>
+        Once you're satisfied with your order, click the <b>Generate Order</b> button. This will download a file
+        called <code>cards.xml</code> to your computer. You'll want to save it when prompted, and move it into the same
+        folder you put <code>autofill.exe</code> in. Make sure you don't rename it from <code>cards.xml</code>, or the
+        program may not work properly.
+    </p>
+
+    <h4>3. Run the Tool</h4>
+    <p>
+        At this point, you should be ready to automatically fill your order into MPC! Double click <em>autofill.exe</em>
+        to get started.
+    </p>
+    <p>
+        When you run MPC Autofill, the program will start doing a couple of things:
+    <ul>
+        <li>Create a folder where <code>autofill.exe</code> is stored, called <code>cards</code>, and start downloading
+            all images required for your order to this folder,
+        </li>
+        <li>Open up an automated Google Chrome window, and navigate to MPC's website. Your order's details - things like
+            the quantity of cards you've specified and the cardstock - are selected for you. Then, sit back and watch as
+            the cards downloaded from Google Drive are automatically filled into their correct slots, on both the fronts
+            and backs.
+        </li>
+    </ul>
+    </p>
+    <p>
+        Once the program is finished, it will pause and wait for you to press Enter before closing. Don't press Enter on
+        this window just yet, as that'll close the Chrome Window. First, log in with your MPC account and add it to your
+        cart, or add it to your saved projects. Adding it to your saved projects means you can make further changes to
+        the order before submitting it.
+    </p>
+    <p>
+        And that's it! I hope you found this guide easy to understand and follow. If you have any questions, shoot me a
+        message on <a href="https://www.reddit.com/user/Chilli_Axe/">Reddit</a>! I'd love to make this website and tool
+        as easy to use as possible.
+    </p>
+    <br>
+{% endblock %}