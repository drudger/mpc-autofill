function wrap0(idx, max) {
    // small helper function to wrap an index between 0 and max-1
    if (idx >= max) idx = 0;
    if (idx < 0) idx = max - 1;
    return idx;
}

function driveURL(driveID) {
    // small helper function to insert a drive ID into a thumbnail URL and return it
    return "https://drive.google.com/thumbnail?sz=w400-h400&id=" + driveID
    // return "https://lh3.googleusercontent.com/d/" + driveID + "=w400-h400";
}

function selectElementContents(el) {
    // TODO: this is a bit fucked atm
    // select all text in contentEditable
    // http://stackoverflow.com/a/6150060/145346
    let range = document.createRange();
    range.selectNodeContents(el);
    let sel = window.getSelection();
    sel.removeAllRanges();
    sel.addRange(range);
}

function trigger_download(img_id) {
    // download an image with the given google drive ID
    let img_url = "https://drive.google.com/uc?id=" + img_id + "&export=download";

    let element = document.createElement('a');
    element.href = img_url;
    element.setAttribute('download', "deez.png");
    element.target = "_blank";

    element.style.display = 'none';
    document.body.appendChild(element);
    element.click();
    document.body.removeChild(element);
}

// Card class - one for each face of each card slot
// contains logic to page between results, search again with new query, display correct stuff depending on results, etc.
class Card {
    constructor(cards, query, dom_id, slot, face, req_type, group, selected_img = null) {
        // array of card image obj's
        // each card image obj has properties: drive ID, name, source, DPI
        this.cards = cards;

        // other info
        this.query = query;
        if (query.length > 0 && query.toLowerCase().slice(0, 2) === "t:") {
            this.query = query.slice(2); 
            // TODO: req_type = token?
        }
        this.slot = slot;
        this.face = face;
        this.group = group;
        this.locked = false;
        this.img_idx = 0;
        this.img_count = cards.length;
        this.dom_id = dom_id;
        this.req_type = req_type;

        // store references to the card's html elements
        this.pe = document.getElementById(this.dom_id)
        this.elem_name = document.getElementById(this.dom_id + "-mpccard-name");
        this.elem_source = document.getElementById(this.dom_id + "-mpccard-source");
        this.elem_slot = document.getElementById(this.dom_id + "-mpccard-slot");
        this.elem_counter = document.getElementById(this.dom_id + "-mpccard-counter");
        this.elem_img = document.getElementById(this.dom_id + "-card-img");
        this.elem_prev = document.getElementById(this.dom_id + "-prev");
        this.elem_next = document.getElementById(this.dom_id + "-next");
        this.elem_padlock = document.getElementById(this.dom_id + "-padlock");
        this.elem_dl_button = document.getElementById(this.dom_id + "-dl-button");
        this.elem_dl_loading = document.getElementById(this.dom_id + "-dl-loading");

        // handy for updating the card later on
        this.empty = this.img_count === 0;

        // set up html elements to fit 1st card in set
        this.setup_card();

        if (selected_img !== "") {
            // switch to this image ID
            this.select_id(selected_img);
        }
    }

    get_curr_img() {
        // return the currently selected card object
        return this.cards[this.img_idx];
    }

    get_query() {
        // for retrieving the query to add to generated XML orders
        // if this card is a token, add "t:" to the query
        if (this.req_type === "token") return "t:" + this.query;
        else return this.query;
        // return this.query;
    }

    update_idx(n) {
        if (this.locked) {
            let this_group = groups[this.group];
            // determine the new idx for the group
            let new_idx = wrap0(this.img_idx + n, this.img_count);
            // for each element in the group, set its idx, then update it
            for (let i = 0; i < this_group.length; i++) {
                let this_obj = $('#' + this_group[i]).data("obj");
                this_obj.set_idx(new_idx);
                this_obj.update_card();
            }
        } else {
            // increment idx, then update the card
            this.img_idx += n;
            this.img_idx = wrap0(this.img_idx, this.img_count);
            this.update_card();
        }
    }

    set_idx(i) {
        this.img_idx = i;
        this.update_card();
    }

    // functions called by buttons on the Card - next, prev, download, lock - are executed in the context of the button,
    // so these functions are wrappers for object methods
    next() {
        // $(this.parentElement).data("obj").select_fwd();
        $(this.parentElement).data("obj").update_idx(1);
        return false;
    }

    prev() {
        $(this.parentElement).data("obj").update_idx(-1);
        return false;
    }

    download() {
        $(this.parentElement.parentElement).data("obj").download_image();
        return false;
    }

    lock() {
        $(this.parentElement.parentElement).data("obj").toggle_lock();
        return false;
    }

    download_image() {
        // TODO: hitting download while the order is loading in stops any further cards from loading in
        // show loading wheel until the image starts downloading
        this.elem_dl_loading.style.display = "inline";
        this.elem_dl_button.style.display = "none";

        trigger_download(this.get_curr_img().id);

        // TODO: wait for image to download instead? idk how to do that - so I'm just waiting for 3 seconds instead
        setTimeout($.proxy(function () {
            this.elem_dl_loading.style.display = "none";
            this.elem_dl_button.style.display = "inline";
        }, this), 3000);

    }

    toggle_lock() {
        // toggle locking for this card's group
        let this_group = groups[this.group];
        let new_state = !this.locked;

        for (let i = 0; i < this_group.length; i++) {
            let this_elem = $('#' + this_group[i]);
            this_elem.data("obj").set_lock(new_state);
        }
    }

    set_lock(new_state) {
        // toggle this card between locked and unlocked
        this.locked = new_state;
        let unicode_locked = '<i class="bi bi-lock"></i>';
        let unicode_unlocked = '<i class="bi bi-unlock"></i>';
        if (this.locked) {
            this.elem_padlock.innerHTML = unicode_locked;
            this.elem_padlock.style.textShadow = "0px 0px 5px black, 0px 0px 5px black, 0px 0px 5px black";
        } else {
            this.elem_padlock.innerHTML = unicode_unlocked;
            this.elem_padlock.style.textShadow = "none";
        }
    }

    select_id(driveID) {
        // select the result for this card with the given drive ID
        // idk, that's shit english but you get what I mean man
        for (let i = 0; i < this.cards.length; i++) {
            if (this.cards[i].id === driveID) {
                // switch to this index
                this.set_idx(i);
                return;
            }
        }

    }

    setup_card() {
        // enable or disable static visual elements - left/right arrows, padlock, slot number at top
        if (this.req_type === "back") {
            this.locked = true;
            this.group = 1;
            this.elem_padlock.style.display = "none";
            if (this.slot === "-") {
                // common cardback on right panel
                this.elem_slot.innerHTML = "Cardback";
                // also disable the padlock for the common cardback (it's always locked) and searching in-place
                this.elem_padlock.style.display = "none";
                this.elem_name.setAttribute("contentEditable", "false");
            } else {
                // cardbacks on the backs of other cards (left panel)
                this.elem_dl_button.style.visibility = "hidden";
                this.elem_prev.style.visibility = "hidden";
                this.elem_next.style.visibility = "hidden";
                this.elem_counter.style.visibility = "hidden";

                // set this cardback's idx to the common cardback's id
                this.img_idx = $("#slot--back").data("obj").img_idx;
            }
        } else {
            this.elem_prev.style.visibility = "visible";
            this.elem_next.style.visibility = "visible";
            this.elem_counter.style.visibility = "visible";

            this.elem_name.setAttribute("contentEditable", "true");
        }

        // set slot number - the common cardback (right panel) is handled slightly differently
        if (this.slot !== "-") {
            this.elem_slot.innerHTML = "Slot " + (parseInt(this.slot) + 1).toString();
        }

        // add onclick functions to buttons
        if (!this.empty) {
            // download button active
            this.elem_dl_button.onclick = this.download;
            this.elem_prev.onclick = this.prev;
            this.elem_next.onclick = this.next;

            // group button active
            if (this.group > 1) {
                this.elem_padlock.onclick = this.lock;
            } else {
                this.elem_padlock.style.display = "none";
            }

            // enable the dl button in case it was previously disabled
            this.elem_dl_button.style.display = "";
        } else {
            // left/right buttons, as well as dl button and padlock, should be invisible
            this.elem_padlock.style.display = "none";
            this.elem_dl_button.style.display = "none";
            if (this.face === "back") {
                // no results found, and this card is a back face, meaning we should use the common cardback
                // only search again if this Card isn't being instantiated by a search for a cardback
                // i.e. when no cardbacks are found, this check will avoid recursively triggering ajax queries
                search_api(drive_order, "", [this.slot, ""], "back", this.dom_id, "back")
                groups[1].push(this.dom_id);
            } 
        }

        // hide left/right buttons if no results or only one result
        if (this.img_count <= 1) {
            this.elem_prev.style.display = "none";
            this.elem_next.style.display = "none";
        } else {
            this.elem_prev.style.display = "inline";
            this.elem_next.style.display = "inline";
        }

        // attach this object to the parent element
        $(this.pe).data("obj", this);

        // event listener on cardname edit to research
        $(this.elem_name).unbind("keydown"); // to remove previously added keydown event listeners, otherwise they can stack
        $(this.elem_name).keydown(function (e) {
            if (e.keyCode === 13) {
                let search_query = this.innerText;
                let parent_elem = this.parentElement.parentElement;
                // animating the opacity instead of using fadeOut so things stay in place
                $(parent_elem).css("pointer-events", "none");
                $(parent_elem).animate({opacity: 0}, 250, function () {
                    // first, if this card is in a lock group, remove it from the group
                    let card_obj = $(this).data("obj");
                    if (card_obj.group > 0) {
                        // attempt to yeet this id out of the group
                        // using the top rated javascript answer of all time on stackoverflow haha
                        let id_idx = groups[card_obj.group].indexOf(this.id);
                        if (id_idx > -1) {
                            groups[card_obj.group].splice(id_idx, 1);
                        }
                    }
                    search_api(drive_order, search_query, [parseInt(card_obj.slot), ""], card_obj.face, card_obj.dom_id, "normal", 0);
                });
                return false;
            }
        });

        // de-focus the query div
        $(this.elem_name).blur();
        window.getSelection().removeAllRanges();

        this.update_card();

        // wait for first image to complete loading before fading in
        $(this.elem_img).load(function () {
            let parent_elem = this.parentElement.parentElement;
            if (parent_elem.style.opacity === "0") {
                // animating the opacity instead of using fadeIn so things stay in place
                $(parent_elem).css("pointer-events", "auto");
                $(parent_elem).animate({opacity: 1}, 250)
            }
        })
    }

    update_card() {
        // update visual elements that change between image variants
        let curr_title = this.query;
        let curr_source = "Your Search Query";

        if (!this.empty) {
            // some search results were found - use info from currently selected image variant
            curr_title = this.get_curr_img().name;
            curr_source = this.get_curr_img().source + " [" + this.get_curr_img().dpi.toString() + " DPI]";

            let elem_img_prev = document.getElementById(this.dom_id + "-card-img-prev");
            let elem_img_next = document.getElementById(this.dom_id + "-card-img-next");
<<<<<<< HEAD

            // load the previous and next images for a smooth slideshow
            // keep them loaded by changing the src of visible img elements, but they sit behind the main
            // element due to z-index
            let buffer_id = this.cards[wrap0(this.img_idx, this.img_count)].id;
            this.elem_img.src = driveURL(buffer_id);

            // respect the length of the returned results
            if (this.img_count > 1) {
                buffer_id = this.cards[wrap0(this.img_idx - 1, this.img_count)].id;
                elem_img_prev.src = driveURL(buffer_id);

=======

            // load the previous and next images for a smooth slideshow
            // keep them loaded by changing the src of visible img elements, but they sit behind the main
            // element due to z-index
            let buffer_id = this.cards[wrap0(this.img_idx, this.img_count)].id;
            this.elem_img.src = driveURL(buffer_id);

            // respect the length of the returned results
            if (this.img_count > 1) {
                buffer_id = this.cards[wrap0(this.img_idx - 1, this.img_count)].id;
                elem_img_prev.src = driveURL(buffer_id);

>>>>>>> 172c80b2
                if (this.img_count > 2) {
                    buffer_id = this.cards[wrap0(this.img_idx + 1, this.img_count)].id;
                    elem_img_next.src = driveURL(buffer_id);
                }
            }
        } else {
            // no search results - update image src to blank image
            this.elem_img.src = "https://mpcautofill.com/static/cardpicker/blank.png";
        }

        // update image name
        this.elem_name.innerHTML = curr_title;

        // update source and dpi
        this.elem_source.innerHTML = curr_source;

        // update selected image/total
        this.elem_counter.innerHTML = (this.img_idx + 1).toString() + "/" + this.img_count.toString();
    }
}<|MERGE_RESOLUTION|>--- conflicted
+++ resolved
@@ -329,7 +329,6 @@
 
             let elem_img_prev = document.getElementById(this.dom_id + "-card-img-prev");
             let elem_img_next = document.getElementById(this.dom_id + "-card-img-next");
-<<<<<<< HEAD
 
             // load the previous and next images for a smooth slideshow
             // keep them loaded by changing the src of visible img elements, but they sit behind the main
@@ -342,20 +341,6 @@
                 buffer_id = this.cards[wrap0(this.img_idx - 1, this.img_count)].id;
                 elem_img_prev.src = driveURL(buffer_id);
 
-=======
-
-            // load the previous and next images for a smooth slideshow
-            // keep them loaded by changing the src of visible img elements, but they sit behind the main
-            // element due to z-index
-            let buffer_id = this.cards[wrap0(this.img_idx, this.img_count)].id;
-            this.elem_img.src = driveURL(buffer_id);
-
-            // respect the length of the returned results
-            if (this.img_count > 1) {
-                buffer_id = this.cards[wrap0(this.img_idx - 1, this.img_count)].id;
-                elem_img_prev.src = driveURL(buffer_id);
-
->>>>>>> 172c80b2
                 if (this.img_count > 2) {
                     buffer_id = this.cards[wrap0(this.img_idx + 1, this.img_count)].id;
                     elem_img_next.src = driveURL(buffer_id);
