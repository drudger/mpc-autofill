--- conflicted
+++ resolved
@@ -1,226 +1,221 @@
-from django.http import JsonResponse
-from django.shortcuts import render, redirect
-
-from search_functions import \
-    build_context, \
-    parse_text, \
-    parse_xml, \
-    parse_csv, \
-    query_es_cardback, \
-    query_es_card, \
-    query_es_token
-from to_searchable import to_searchable
-from .forms import InputText, InputXML, InputCSV
-from .models import Card, Cardback, Token, Source
-
-
-def index(request, error=False):
-    sources = {}
-    for source in Source.objects.all():
-        if "sources" not in source.id:
-            sources[source.id] = {'username': source.username,
-                                  'reddit': source.reddit,
-                                  'drivelink': source.drivelink}
-
-    context = {'form': InputText,
-               'mobile': not request.user_agent.is_pc,
-               'sources': sources}
-
-    return render(request, 'cardpicker/index.html', context)
-
-
-def guide(request):
-    return render(request, 'cardpicker/guide.html')
-
-
-def legal(request):
-    return render(request, 'cardpicker/legal.html')
-
-
-def credits(request):
-    # count how many cards are in the database and format with commas
-    total_count = [x.objects.all().count() for x in [Card, Cardback, Token]]
-    total_count.append(sum(total_count))
-    total_count_f = [f"{x:,d}" for x in total_count]
-
-    # retrieve all source objects and build context
-    sources = Source.objects.all()
-    context = {x.id: x for x in sources}
-
-    # but also format quantities with commas
-    for source in sources:
-        context[source.id].qty_cards = f"{context[source.id].qty_cards :,d}"
-        context[source.id].qty_cardbacks = f"{context[source.id].qty_cardbacks :,d}"
-        context[source.id].qty_tokens = f"{context[source.id].qty_tokens :,d}"
-
-    return render(request, 'cardpicker/credits.html', {"sources": context,
-                                                       "total_count": total_count_f})
-
-
-def search(request):
-    # search endpoint function - the frontend requests card HTML info from this url
-    # pull info out of request
-    drive_order = request.POST.get('drive_order').split(",")
-    query = request.POST.get('query').rstrip("\n")
-    slots = request.POST.get('slots')
-    dom_id = request.POST.get('dom_id')
-    face = request.POST.get('face')
-    req_type = request.POST.get('req_type')
-    group = request.POST.get('group')
-    selected_img = request.POST.get('selected_img')
-
-    # this function can either receive a request with "normal" type with query like "t:goblin",
-    # or a request with "token" type with query like "goblin", so handle both of those cases here
-    if query.lower()[0:2] == "t:":
-        query = query[2:]
-        req_type = "token"
-
-    # now that we've potentially trimmed the query for tokens, convert the query to a searchable string
-    query = to_searchable(query)
-
-    # search for tokens if this request is for a token
-    if req_type == "token":
-        results = query_es_token(drive_order, query)
-
-    # search for cardbacks if request is for cardbacks
-    elif req_type == "back":
-        results = query_es_cardback()
-
-    # otherwise, search normally
-    else:
-        results = query_es_card(drive_order, query)
-
-    context = {
-        "data": results,
-        "query": query,
-        "slots": slots,
-        "dom_id": dom_id,
-        "face": face,
-        "req_type": req_type,
-        "group": group,
-        "selected_img": selected_img
-    }
-
-    return render(request, 'cardpicker/card.html', {"card": context})
-
-
-def review(request):
-    # return the review page with the order dict and quantity from parsing the given text input as context
-    # used for rendering the review page
-
-    # TODO: rename this to input_text?
-    if request.method == "POST":
-        form = InputText(request.POST)
-        if form.is_valid():
-            print("Request is valid for text uploader")
-            # retrieve drive order and raw user input from request
-            drive_order = list(request.POST.get("drive_order").split(","))
-            lines_raw = form['card_list'].value()
-
-            # parse the text input to obtain the order dict and quantity in this order
-            (order, qty) = parse_text(lines_raw)
-
-            # build context
-            context = build_context(drive_order, order, qty)
-
-            return render(request, 'cardpicker/review.html', context)
-
-    return redirect('index')
-
-
-def insert_text(request):
-    # return a JSON response with the order dict and quantity from parsing the given input
-    # used for inserting new cards into an existing order on the review page
-    text = request.POST.get('text')
-    offset = int(request.POST.get('offset'))
-
-    # parse the text input to obtain the order dict and quantity in this addition to the order
-    (order, qty) = parse_text(text, offset)
-
-    # remove the "-" element from the common cardback slot list so the selected common cardback doesn't reset on us
-    order["back"][""]["slots"].pop(0)
-
-    # build context
-    context = {
-        "order": order,
-        "qty": qty,
-    }
-
-<<<<<<< HEAD
-    return JsonResponse(context)
-=======
-        # For donation modal, approximate how many cards I've rendered
-        my_cards = 100*math.floor(Source.objects.filter(id="Chilli_Axe")[0].quantity/100)
->>>>>>> 9f9307ea
-
-
-def input_csv(request):
-    # return the review page with the order dict and quantity from parsing the given CSV input as context
-    # used for rendering the review page
-    if request.method == "POST":
-        form = InputCSV(request.POST, request.FILES)
-        if form.is_valid():
-            print("Request is valid for CSV uploader")
-
-            # retrieve drive order and csv file from request
-            drive_order = list(request.POST.get("drive_order").split(","))
-            csvfile = request.FILES['file'].read()
-
-            # parse the csv file to obtain the order dict and quantity in this order
-            (order, qty) = parse_csv(csvfile)
-
-            # build context
-            context = build_context(drive_order, order, qty)
-
-            return render(request, 'cardpicker/review.html', context)
-
-    return redirect('index')
-
-
-def input_xml(request):
-    # return the review page with the order dict and quantity from parsing the given XML input as context
-    # used for rendering the review page
-    if request.method == "POST":
-        form = InputXML(request.POST, request.FILES)
-        if form.is_valid():
-            try:
-                print("Request is valid for XML uploader")
-
-                # retrieve drive order and XML file from request
-                drive_order = list(request.POST.get("drive_order").split(","))
-                xmlfile = request.FILES['file'].read()
-
-                # parse the XML file to obtain the order dict and quantity in this order
-                (order, qty) = parse_xml(xmlfile, 0)
-
-                # build context
-                context = build_context(drive_order, order, qty)
-
-                return render(request, 'cardpicker/review.html', context)
-
-            except IndexError:
-                # IndexErrors can occur when trying to parse old XMLs that don't include the search query
-                return redirect('index')
-
-    return redirect('index')
-
-
-def insert_xml(request):
-    # return a JSON response with the order dict and quantity from parsing the given XML input
-    # used for inserting new cards into an existing order on the review page
-    xml = request.POST.get('xml')
-    offset = int(request.POST.get('offset'))
-
-    # parse the XML input to obtain the order dict and quantity in this addition to the order
-    (order, qty) = parse_xml(xml, offset)
-
-    # remove the - element from the common cardback slot list so the selected common cardback doesn't reset on us
-    order["back"][""]["slots"].pop(0)
-
-    # build context
-    context = {
-        "order": order,
-        "qty": qty,
-    }
-
-    return JsonResponse(context)
+from django.http import JsonResponse
+from django.shortcuts import render, redirect
+
+from search_functions import \
+    build_context, \
+    parse_text, \
+    parse_xml, \
+    parse_csv, \
+    query_es_cardback, \
+    query_es_card, \
+    query_es_token
+from to_searchable import to_searchable
+from .forms import InputText, InputXML, InputCSV
+from .models import Card, Cardback, Token, Source
+
+
+def index(request, error=False):
+    sources = {}
+    for source in Source.objects.all():
+        if "sources" not in source.id:
+            sources[source.id] = {'username': source.username,
+                                  'reddit': source.reddit,
+                                  'drivelink': source.drivelink}
+
+    context = {'form': InputText,
+               'mobile': not request.user_agent.is_pc,
+               'sources': sources}
+
+    return render(request, 'cardpicker/index.html', context)
+
+
+def guide(request):
+    return render(request, 'cardpicker/guide.html')
+
+
+def legal(request):
+    return render(request, 'cardpicker/legal.html')
+
+
+def credits(request):
+    # count how many cards are in the database and format with commas
+    total_count = [x.objects.all().count() for x in [Card, Cardback, Token]]
+    total_count.append(sum(total_count))
+    total_count_f = [f"{x:,d}" for x in total_count]
+
+    # retrieve all source objects and build context
+    sources = Source.objects.all()
+    context = {x.id: x for x in sources}
+
+    # but also format quantities with commas
+    for source in sources:
+        context[source.id].qty_cards = f"{context[source.id].qty_cards :,d}"
+        context[source.id].qty_cardbacks = f"{context[source.id].qty_cardbacks :,d}"
+        context[source.id].qty_tokens = f"{context[source.id].qty_tokens :,d}"
+
+    return render(request, 'cardpicker/credits.html', {"sources": context,
+                                                       "total_count": total_count_f})
+
+
+def search(request):
+    # search endpoint function - the frontend requests card HTML info from this url
+    # pull info out of request
+    drive_order = request.POST.get('drive_order').split(",")
+    query = request.POST.get('query').rstrip("\n")
+    slots = request.POST.get('slots')
+    dom_id = request.POST.get('dom_id')
+    face = request.POST.get('face')
+    req_type = request.POST.get('req_type')
+    group = request.POST.get('group')
+    selected_img = request.POST.get('selected_img')
+
+    # this function can either receive a request with "normal" type with query like "t:goblin",
+    # or a request with "token" type with query like "goblin", so handle both of those cases here
+    if query.lower()[0:2] == "t:":
+        query = query[2:]
+        req_type = "token"
+
+    # now that we've potentially trimmed the query for tokens, convert the query to a searchable string
+    query = to_searchable(query)
+
+    # search for tokens if this request is for a token
+    if req_type == "token":
+        results = query_es_token(drive_order, query)
+
+    # search for cardbacks if request is for cardbacks
+    elif req_type == "back":
+        results = query_es_cardback()
+
+    # otherwise, search normally
+    else:
+        results = query_es_card(drive_order, query)
+
+    context = {
+        "data": results,
+        "query": query,
+        "slots": slots,
+        "dom_id": dom_id,
+        "face": face,
+        "req_type": req_type,
+        "group": group,
+        "selected_img": selected_img
+    }
+
+    return render(request, 'cardpicker/card.html', {"card": context})
+
+
+def review(request):
+    # return the review page with the order dict and quantity from parsing the given text input as context
+    # used for rendering the review page
+
+    # TODO: rename this to input_text?
+    if request.method == "POST":
+        form = InputText(request.POST)
+        if form.is_valid():
+            print("Request is valid for text uploader")
+            # retrieve drive order and raw user input from request
+            drive_order = list(request.POST.get("drive_order").split(","))
+            lines_raw = form['card_list'].value()
+
+            # parse the text input to obtain the order dict and quantity in this order
+            (order, qty) = parse_text(lines_raw)
+
+            # build context
+            context = build_context(drive_order, order, qty)
+
+            return render(request, 'cardpicker/review.html', context)
+
+    return redirect('index')
+
+
+def insert_text(request):
+    # return a JSON response with the order dict and quantity from parsing the given input
+    # used for inserting new cards into an existing order on the review page
+    text = request.POST.get('text')
+    offset = int(request.POST.get('offset'))
+
+    # parse the text input to obtain the order dict and quantity in this addition to the order
+    (order, qty) = parse_text(text, offset)
+
+    # remove the "-" element from the common cardback slot list so the selected common cardback doesn't reset on us
+    order["back"][""]["slots"].pop(0)
+
+    # build context
+    context = {
+        "order": order,
+        "qty": qty,
+    }
+
+    return JsonResponse(context)
+
+
+def input_csv(request):
+    # return the review page with the order dict and quantity from parsing the given CSV input as context
+    # used for rendering the review page
+    if request.method == "POST":
+        form = InputCSV(request.POST, request.FILES)
+        if form.is_valid():
+            print("Request is valid for CSV uploader")
+
+            # retrieve drive order and csv file from request
+            drive_order = list(request.POST.get("drive_order").split(","))
+            csvfile = request.FILES['file'].read()
+
+            # parse the csv file to obtain the order dict and quantity in this order
+            (order, qty) = parse_csv(csvfile)
+
+            # build context
+            context = build_context(drive_order, order, qty)
+
+            return render(request, 'cardpicker/review.html', context)
+
+    return redirect('index')
+
+
+def input_xml(request):
+    # return the review page with the order dict and quantity from parsing the given XML input as context
+    # used for rendering the review page
+    if request.method == "POST":
+        form = InputXML(request.POST, request.FILES)
+        if form.is_valid():
+            try:
+                print("Request is valid for XML uploader")
+
+                # retrieve drive order and XML file from request
+                drive_order = list(request.POST.get("drive_order").split(","))
+                xmlfile = request.FILES['file'].read()
+
+                # parse the XML file to obtain the order dict and quantity in this order
+                (order, qty) = parse_xml(xmlfile, 0)
+
+                # build context
+                context = build_context(drive_order, order, qty)
+
+                return render(request, 'cardpicker/review.html', context)
+
+            except IndexError:
+                # IndexErrors can occur when trying to parse old XMLs that don't include the search query
+                return redirect('index')
+
+    return redirect('index')
+
+
+def insert_xml(request):
+    # return a JSON response with the order dict and quantity from parsing the given XML input
+    # used for inserting new cards into an existing order on the review page
+    xml = request.POST.get('xml')
+    offset = int(request.POST.get('offset'))
+
+    # parse the XML input to obtain the order dict and quantity in this addition to the order
+    (order, qty) = parse_xml(xml, offset)
+
+    # remove the - element from the common cardback slot list so the selected common cardback doesn't reset on us
+    order["back"][""]["slots"].pop(0)
+
+    # build context
+    context = {
+        "order": order,
+        "qty": qty,
+    }
+
+    return JsonResponse(context)